extern crate bindgen;
extern crate cc;

use std::env;
<<<<<<< HEAD
use std::fs;
=======
use std::fs::read_dir;
use std::fs;
use std::io::prelude::*;
>>>>>>> 5471643d
use std::path::{Path, PathBuf};
use std::process::{Command, Stdio};

use cc::Build;

fn main() {

  if !cfg!(windows) {
    assert!(Command::new("git")
      .arg("submodule")
      .arg("init")
      .stdout(Stdio::inherit())
      .stderr(Stdio::inherit())
      .status().unwrap().success(), "git submodule init fail");

    assert!(Command::new("git")
      .args(&["submodule", "update"])
      .stdout(Stdio::inherit())
      .stderr(Stdio::inherit())
      .status().unwrap().success(), "git submodule update fail");
  }

  assert!(Command::new("python")
    .arg("skia/tools/git-sync-deps")
    .stdout(Stdio::inherit())
    .stderr(Stdio::inherit())
    .status().unwrap().success(), "git sync deps fail");

  let gn_args = {

    let keep_inline_functions = true;

    let mut args =
      r#"--args=is_official_build=true skia_use_system_expat=false skia_use_system_icu=false skia_use_system_libjpeg_turbo=false skia_use_system_libpng=false skia_use_system_libwebp=false skia_use_system_zlib=false cc="clang" cxx="clang++""#
      .to_owned();

    if cfg!(feature="vulkan") {
      args.push_str(" skia_use_vulkan=true skia_enable_spirv_validation=false");
    }

    if cfg!(windows) {

      let mut flags : Vec<&str> = vec![];
      flags.push(if cfg!(build="debug") { "/MTd" } else { "/MD" });

      if keep_inline_functions {
        // sadly, this also disables inlining completely and is probably a real performance bummer.
        flags.push("/Ob0")
      };

      let flags : String = {
        fn quote(s: &str) -> String { String::from("\"") + s + "\"" }

        let v : Vec<String> =
            flags.into_iter().map(quote).collect();
        v.join(",")
      };

      args.push_str(r#" clang_win="C:\Program Files\LLVM""#);
      args.push_str(&format!(" extra_cflags=[{}]", flags));
    } else {
      if keep_inline_functions {
        args.push_str(r#" extra_cflags=["-fno-inline-functions"]"#)
      }
    }

    args
  };

  let gn_command = if cfg!(windows) {
    "skia/bin/gn"
  } else {
    "bin/gn"
  };

  let skia_out_dir : String =
    PathBuf::from(env::var("OUT_DIR").unwrap())
      .join("skia/Static")
      .to_str().unwrap().into();

  let output = Command::new(gn_command)
    .args(&["gen", &skia_out_dir, &gn_args])
    .envs(env::vars())
    .current_dir(PathBuf::from("./skia"))
    .stdout(Stdio::inherit())
    .stderr(Stdio::inherit())
    .output()
    .expect("gn error");

  if output.status.code() != Some(0) {
    panic!("{:?}", String::from_utf8(output.stdout).unwrap());
  }

  assert!(Command::new("ninja")
    .current_dir(PathBuf::from("./skia"))
    .args(&["-C", &skia_out_dir])
    .stdout(Stdio::inherit())
    .stderr(Stdio::inherit())
    .status().unwrap().success(), "ninja error");

  let current_dir = env::current_dir().unwrap();
  let current_dir_name = current_dir.to_str().unwrap();

  println!("cargo:rustc-link-search={}", &skia_out_dir);
  println!("cargo:rustc-link-lib=static=skia");
  println!("cargo:rustc-link-lib=static=skiabinding");

  let target = env::var("TARGET").unwrap();
  if target.contains("unknown-linux-gnu") {
    println!("cargo:rustc-link-lib=stdc++");
    println!("cargo:rustc-link-lib=bz2");
    println!("cargo:rustc-link-lib=GL");
    println!("cargo:rustc-link-lib=fontconfig");
    println!("cargo:rustc-link-lib=freetype");
  } else if target.contains("eabi") {
    println!("cargo:rustc-link-lib=stdc++");
    println!("cargo:rustc-link-lib=GLESv2");
  } else if target.contains("apple-darwin") {
    println!("cargo:rustc-link-lib=c++");
    println!("cargo:rustc-link-lib=framework=OpenGL");
    println!("cargo:rustc-link-lib=framework=ApplicationServices");
  } else if target.contains("windows") {
    if target.contains("gnu") {
      println!("cargo:rustc-link-lib=stdc++");
    }
    println!("cargo:rustc-link-lib=usp10");
    println!("cargo:rustc-link-lib=ole32");
    println!("cargo:rustc-link-lib=user32");

    // required since GrContext::MakeVulkan is linked.
    if cfg!(feature="vulkan") {
      println!("cargo:rustc-link-lib=opengl32");
    }
  }

  // regenerate bindings?
  //
  // The bindings are generated into the src directory to support
  // IDE based symbol lookup in dependent projects, but this has the consequence
  // that the IDE and corgo might be confused by its datestamp, so we
  // avoid the regeneration if possible by implementing our own dependency checks.
  // The results of this is hard to reproduce. What can be said is that CLion's
  // cargo check invocation does from time to time takes a lot longer than expected
  // in dependent projects even though the bindings were not updated.

  let regenerate_bindings = {
    let generated_bindings = PathBuf::from("src/bindings.rs");
    if !generated_bindings.exists() { true } else {

      let skia_lib_filename =
          if cfg!(windows) { "skia.lib" } else { "libskia.a" };

      let skia_lib = PathBuf::from(&skia_out_dir).join(skia_lib_filename);
      let bindings_cpp_src = PathBuf::from("src/bindings.cpp");
      let us = PathBuf::from("build.rs");
      let config = PathBuf::from("Cargo.toml");

      fn mtime(path: &Path) -> std::time::SystemTime {
        fs::metadata(path).unwrap().modified().unwrap()
      }

      let gen_time = mtime(&generated_bindings);

      mtime(&config) > gen_time
      || mtime(&skia_lib) > gen_time
      || mtime(&bindings_cpp_src) > gen_time
      || mtime(&us) > gen_time
    }
  };

  if regenerate_bindings {
    bindgen_gen(&current_dir_name, &skia_out_dir)
  }
}

fn bindgen_gen(current_dir_name: &str, skia_out_dir: &str) {

  let mut builder = bindgen::Builder::default()
    .generate_inline_functions(true)

    .whitelist_function("C_.*")
    .whitelist_function("SkColorTypeBytesPerPixel")
    .whitelist_function("SkColorTypeIsAlwaysOpaque")
    .whitelist_function("SkColorTypeValidateAlphaType")
    .whitelist_type("SkColorSpacePrimaries")
    .whitelist_type("SkVector4")

    .rustified_enum("GrMipMapped")
    .rustified_enum("GrSurfaceOrigin")
    .rustified_enum("SkPaint_Style")
    .rustified_enum("SkPaint_Cap")
    .rustified_enum("SkPaint_Join")
    .rustified_enum("SkGammaNamed")
    .rustified_enum("SkColorSpace_RenderTargetGamma")
    .rustified_enum("SkColorSpace_Gamut")
    .rustified_enum("SkMatrix44_TypeMask")
    .rustified_enum("SkMatrix_TypeMask")
    .rustified_enum("SkMatrix_ScaleToFit")
    .rustified_enum("SkAlphaType")
    .rustified_enum("SkColorType")
    .rustified_enum("SkYUVColorSpace")
    .rustified_enum("SkPixelGeometry")
    .rustified_enum("SkSurfaceProps_Flags")
    .rustified_enum("SkBitmap_AllocFlags")
    .rustified_enum("SkImage_BitDepth")
    .rustified_enum("SkImage_CachingHint")
    .rustified_enum("SkColorChannel")
    .rustified_enum("SkYUVAIndex_Index")
    .rustified_enum("SkEncodedImageFormat")
    .rustified_enum("SkRRect_Type")
    .rustified_enum("SkRRect_Corner")
    .rustified_enum("SkRegion_Op")
    .rustified_enum("SkFont_Edging")
    .rustified_enum("SkFontMetrics_FontMetricsFlags")
    .rustified_enum("SkTypeface_SerializeBehavior")
    .rustified_enum("SkTypeface_Encoding")
    .rustified_enum("SkFontStyle_Weight")
    .rustified_enum("SkFontStyle_Width")
    .rustified_enum("SkFontStyle_Slant")

    .whitelist_var("SK_Color.*")

    .use_core()
    .clang_arg("-std=c++14");

  let mut cc_build = Build::new();

  builder = builder.header("src/bindings.cpp");

  for include_dir in fs::read_dir("skia/include").expect("Unable to read skia/include") {
    let dir = include_dir.unwrap();
    let include_path = format!("{}/{}", &current_dir_name, &dir.path().to_str().unwrap());
    builder = builder.clang_arg(format!("-I{}", &include_path));
    cc_build.include(&include_path);
  }

  if cfg!(feature="vulkan") {
	builder = builder
      .rustified_enum("VkImageTiling")
      .rustified_enum("VkImageLayout")
      .rustified_enum("VkFormat");
	
    cc_build.define("SK_VULKAN", "1");
    builder = builder.clang_arg("-DSK_VULKAN");
    cc_build.define("SKIA_IMPLEMENTATION", "1");
    builder = builder.clang_arg("-DSKIA_IMPLEMENTATION=1");
  }

  cc_build
    .cpp(true)
    .flag("-std=c++14")
    .file("src/bindings.cpp")
    .out_dir(skia_out_dir)
    .compile("skiabinding");

  let bindings = builder.generate().expect("Unable to generate bindings");

  let out_path = PathBuf::from("src");
  bindings
    .write_to_file(out_path.join("bindings.rs"))
    .expect("Couldn't write bindings!");
}<|MERGE_RESOLUTION|>--- conflicted
+++ resolved
@@ -2,13 +2,8 @@
 extern crate cc;
 
 use std::env;
-<<<<<<< HEAD
-use std::fs;
-=======
-use std::fs::read_dir;
 use std::fs;
 use std::io::prelude::*;
->>>>>>> 5471643d
 use std::path::{Path, PathBuf};
 use std::process::{Command, Stdio};
 

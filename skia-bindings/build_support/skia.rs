--- conflicted
+++ resolved
@@ -543,22 +543,14 @@
         panic!("{:?}", String::from_utf8(output.stdout).unwrap());
     }
 
-<<<<<<< HEAD
     // build Skia
 
-    let ninja_command = if on_windows {
-        "depot_tools/ninja"
-    } else {
-        "../depot_tools/ninja"
-    };
-=======
     let on_windows = cfg!(windows);
 
     let ninja_command =
         current_dir
             .join("depot_tools")
             .join(if on_windows { "ninja.exe" } else { "ninja" });
->>>>>>> b51694a7
 
     let ninja_status = Command::new(ninja_command)
         .current_dir(PathBuf::from("./skia"))
@@ -578,26 +570,12 @@
     }
 
     assert!(
-<<<<<<< HEAD
         ninja_status
             .expect("failed to run `ninja`, does the directory depot_tools/ exist?")
-=======
-        Command::new(ninja_command)
-            .current_dir(PathBuf::from("./skia"))
-            .args(&["-C", output_directory_str])
-            .stdout(Stdio::inherit())
-            .stderr(Stdio::inherit())
-            .status()
-            .expect("failed to run `ninja`")
->>>>>>> b51694a7
             .success(),
         "`ninja` returned an error, please check the output for details."
     );
 
-<<<<<<< HEAD
-    let current_dir = env::current_dir().unwrap();
-=======
->>>>>>> b51694a7
     bindgen_gen(build, &current_dir, &config.output_directory)
 }
 

jobs:
- job: ${{ parameters.platform }}
  strategy:
    matrix:
      stable:
        toolchain: stable
        features: ''
        exampleArgs: '--driver cpu --driver pdf'
      #beta:
      #  toolchain: beta
      #  features: ''
      #stable-vulkan:
      #  toolchain: stable
      #  features: 'vulkan'
      #stable-svg:
      #  toolchain: stable
      #  features: 'svg'
      #  exampleArgs: '--driver svg'
  variables:
    platform: ${{ parameters.platform }}
    image: ${{ parameters.image }}
    rust_backtrace: 1
  pool:
    vmImage: $(image)

  steps:
  - task: UsePythonVersion@0
    inputs:
      versionSpec: '2.x'
      addToPath: true
      architecture: 'x64'

  - ${{ if eq(parameters.platform, 'macOS') }}:
    # macOS
    - script: |
        sudo installer -pkg /Library/Developer/CommandLineTools/Packages/macOS_SDK_headers_for_macOS_10.14.pkg -target /
        brew update && brew install llvm@7
      displayName: Install SDK Headers & LLVM

  - ${{ if ne(parameters.platform, 'Windows') }}:
    # Linux and macOS.
    - script: |
        curl https://sh.rustup.rs -sSf | sh -s -- -y --default-toolchain $TOOLCHAIN
        echo "##vso[task.setvariable variable=PATH;]$PATH:$HOME/.cargo/bin"
      displayName: Install Rust

  - ${{ if eq(parameters.platform, 'Windows') }}:
    # Windows.
    - script: |
        curl -sSf -o rustup-init.exe https://win.rustup.rs
        rustup-init.exe -y --default-toolchain %TOOLCHAIN%
        set PATH=%PATH%;%USERPROFILE%\.cargo\bin
        echo "##vso[task.setvariable variable=PATH;]%PATH%;%USERPROFILE%\.cargo\bin"
        choco install llvm --version 7.0.1
      displayName: Install Rust on Windows

  # All platforms.
  - script: |
        rustc -Vv
        cargo -V
    displayName: Print versions

  # Note: features are ignored when set in the workspace. This is a known bug in cargo (#5015), so cd into skia-safe instead.
  # Note: SKIA_BINARIES_KEY is set to empty ('') when the build script decides not to publish.
  - bash: |
      cd skia-safe && cargo build --release --features "$(features)" --all-targets -vv
      export SKIA_BINARIES_KEY=$(cat $(Build.ArtifactStagingDirectory)/skia-binaries/key.txt)
      echo "##vso[task.setvariable variable=SKIA_BINARIES_KEY;]${SKIA_BINARIES_KEY}"
    displayName: Build all targets in skia-safe

  - script: cd skia-safe && cargo test --release --features "$(features)" -vv
    displayName: Test skia-safe

  - script: cd skia-safe && cargo run --release --features "$(features)" --example skia-org "$(Build.ArtifactStagingDirectory)/skia-org" $(exampleArgs)
    displayName: Generate skia-org Example Images
    condition: and(succeeded(), ne(variables['exampleArgs'], ''))

  - task: PublishBuildArtifacts@1
    inputs:
      pathtoPublish: '$(Build.ArtifactStagingDirectory)/skia-org'
      artifactName: 'skia-org-examples-$(platform)-$(toolchain)'
<<<<<<< HEAD
    condition: ne(variables['exampleArgs'], '')

  - task: ArchiveFiles@2
    condition: and(succeeded(), eq(variables['toolchain'], 'stable'), or(eq(variables['Build.SourceBranchName'], 'master'), eq(variables['Build.SourceBranchName'], 'prebuilt-binaries')))
    displayName: 'Archive binaries'
    inputs:
      rootFolderOrFile: '$(Build.ArtifactStagingDirectory)/skia-binaries'
      archiveType: 'tar'
      tarCompression: 'gz'
      archiveFile: '$(Build.ArtifactStagingDirectory)/skia-binaries-$(SKIA_BINARIES_KEY).tar.gz'

  - task: GithubRelease@0
    condition: and(succeeded(), eq(variables['toolchain'], 'stable'), or(eq(variables['Build.SourceBranchName'], 'master'), eq(variables['Build.SourceBranchName'], 'prebuilt-binaries')))
    displayName: 'Release to GitHub rust-skia/skia-binaries'
    inputs:
      action: edit
      gitHubConnection: pragmatrix
      repositoryName: rust-skia/skia-binaries
      tagSource: manual
      target: 'master'
      tag: 'test2'
      assets: '$(Build.ArtifactStagingDirectory)/skia-binaries-$(SKIA_BINARIES_KEY).tar.gz'
      assetUploadMode: 'replace'
      # TODO: change before merging this into master.
      isPreRelease: true
      addChangeLog: false
=======
    condition: and(succeeded(), ne(variables['exampleArgs'], ''))
>>>>>>> df7b39db
<|MERGE_RESOLUTION|>--- conflicted
+++ resolved
@@ -79,8 +79,7 @@
     inputs:
       pathtoPublish: '$(Build.ArtifactStagingDirectory)/skia-org'
       artifactName: 'skia-org-examples-$(platform)-$(toolchain)'
-<<<<<<< HEAD
-    condition: ne(variables['exampleArgs'], '')
+    condition: and(succeeded(), ne(variables['exampleArgs'], ''))
 
   - task: ArchiveFiles@2
     condition: and(succeeded(), eq(variables['toolchain'], 'stable'), or(eq(variables['Build.SourceBranchName'], 'master'), eq(variables['Build.SourceBranchName'], 'prebuilt-binaries')))
@@ -105,7 +104,4 @@
       assetUploadMode: 'replace'
       # TODO: change before merging this into master.
       isPreRelease: true
-      addChangeLog: false
-=======
-    condition: and(succeeded(), ne(variables['exampleArgs'], ''))
->>>>>>> df7b39db
+      addChangeLog: false
--- conflicted
+++ resolved
@@ -1,397 +1,383 @@
-use crate::prelude::*;
-use std::{mem, ptr};
-use skia_bindings::{
-    C_SkFont_makeWithSize,
-    C_SkFont_ConstructFromTypefaceWithSize,
-    C_SkFont_ConstructFromTypeface,
-    C_SkFont_Equals,
-    SkFont,
-    SkFont_Edging,
-    C_SkFont_destruct,
-    C_SkFont_ConstructFromTypefaceWithSizeScaleAndSkew,
-    C_SkFont_setTypeface,
-};
-use crate::core::{
-    Path,
-    Point,
-    Rect,
-    Unichar,
-    TextEncoding,
-    GlyphId,
-    Typeface,
-    FontHinting,
-    Paint,
-    FontMetrics,
-    scalar
-};
-
-#[derive(Copy, Clone, PartialEq, Eq, Debug)]
-#[repr(i32)]
-pub enum FontEdging {
-    Alias = SkFont_Edging::kAlias as _,
-    AntiAlias = SkFont_Edging::kAntiAlias as _,
-    SubpixelAntiAlias = SkFont_Edging::kSubpixelAntiAlias as _
-}
-
-impl NativeTransmutable<SkFont_Edging> for FontEdging {}
-#[test] fn test_font_edging_layout() { FontEdging::test_layout() }
-
-pub type Font = Handle<SkFont>;
-
-impl NativeDrop for SkFont {
-    fn drop(&mut self) {
-        unsafe { C_SkFont_destruct(self) }
-    }
-}
-
-impl NativePartialEq for SkFont {
-    fn eq(&self, rhs: &Self) -> bool {
-        unsafe { C_SkFont_Equals(self, rhs) }
-    }
-}
-
-impl Default for Font {
-    fn default() -> Self {
-        Self::from_native(unsafe { SkFont::new() })
-    }
-}
-
-impl Handle<SkFont> {
-
-    pub fn from_typeface(typeface: &Typeface, size: impl Into<Option<scalar>>) -> Self {
-        match size.into() {
-            None =>
-                Self::construct(|font| unsafe {
-                    C_SkFont_ConstructFromTypeface(font, typeface.shared_native())
-                }),
-            Some(size) =>
-                Self::construct(|font| unsafe {
-                    C_SkFont_ConstructFromTypefaceWithSize(font, typeface.shared_native(), size)
-                })
-        }
-    }
-
-    #[deprecated(since = "0.11.0", note = "use from_typeface()")]
-    pub fn from_typeface_with_size(typeface: &Typeface, size: scalar) -> Self {
-        Self::construct(|font| unsafe { C_SkFont_ConstructFromTypefaceWithSize(font, typeface.shared_native(), size) })
-    }
-
-    #[deprecated(since = "0.11.0", note = "use from_typeface_with_params()")]
-    pub fn from_typeface_with_size_scale_and_skew(typeface: &Typeface, size: scalar, scale: scalar, skew: scalar) -> Self {
-        Self::construct(|font| unsafe { C_SkFont_ConstructFromTypefaceWithSizeScaleAndSkew(font, typeface.shared_native(), size, scale, skew) })
-    }
-
-    pub fn from_typeface_with_params(typeface: &Typeface, size: scalar, scale: scalar, skew: scalar) -> Self {
-        Self::construct(|font| unsafe { C_SkFont_ConstructFromTypefaceWithSizeScaleAndSkew(font, typeface.shared_native(), size, scale, skew) })
-    }
-
-    pub fn is_force_auto_hinting(&self) -> bool {
-        unsafe { self.native().isForceAutoHinting() }
-    }
-
-    pub fn is_embedded_bitmaps(&self) -> bool {
-        unsafe { self.native().isEmbeddedBitmaps() }
-    }
-
-    pub fn is_subpixel(&self) -> bool {
-        unsafe { self.native().isSubpixel() }
-    }
-
-    pub fn is_linear_metrics(&self) -> bool {
-        unsafe { self.native().isLinearMetrics() }
-    }
-
-    pub fn is_embolden(&self) -> bool {
-        unsafe { self.native().isEmbolden() }
-    }
-
-    pub fn set_force_autohinting(&mut self, force_auto_hinting: bool) -> &mut Self {
-        unsafe {
-            self.native_mut().setForceAutoHinting(force_auto_hinting)
-        }
-        self
-    }
-
-    pub fn set_embedded_bitmaps(&mut self, embedded_bitmaps: bool) -> &mut Self {
-        unsafe {
-            self.native_mut().setEmbeddedBitmaps(embedded_bitmaps)
-        }
-        self
-    }
-
-    pub fn set_subpixel(&mut self, subpixel: bool) -> &mut Self {
-        unsafe {
-            self.native_mut().setSubpixel(subpixel)
-        }
-        self
-    }
-
-    pub fn set_linear_metrics(&mut self, linear_metrics: bool) -> &mut Self {
-        unsafe {
-            self.native_mut().setLinearMetrics(linear_metrics)
-        }
-        self
-    }
-
-    pub fn set_embolden(&mut self, embolden: bool) -> &mut Self {
-        unsafe {
-            self.native_mut().setEmbolden(embolden)
-        }
-        self
-    }
-
-    pub fn edging(&self) -> FontEdging {
-        FontEdging::from_native(unsafe {
-            self.native().getEdging()
-        })
-    }
-
-    pub fn set_edging(&mut self, edging: FontEdging) -> &mut Self {
-        unsafe {
-            self.native_mut().setEdging(edging.into_native())
-        }
-        self
-    }
-
-    pub fn set_hinting(&mut self, hinting: FontHinting) -> &mut Self {
-        unsafe {
-            self.native_mut().setHinting(hinting.into_native())
-        }
-        self
-    }
-
-    pub fn hinting(&self) -> FontHinting {
-        FontHinting::from_native(unsafe {
-            self.native().getHinting()
-        })
-    }
-
-    #[must_use]
-    pub fn with_size(&self, size: scalar) -> Option<Self> {
-        if size >= 0.0 && !size.is_infinite() && !size.is_nan() {
-            let mut font = unsafe { SkFont::new() };
-            unsafe { C_SkFont_makeWithSize(self.native(), size, &mut font) }
-            Some(Self::from_native(font))
-        } else {
-            None
-        }
-    }
-
-    pub fn typeface(&self) -> Option<Typeface> {
-        Typeface::from_unshared_ptr(unsafe {
-            self.native().getTypeface()
-        })
-    }
-
-    pub fn typeface_or_default(&self) -> Typeface {
-        Typeface::from_unshared_ptr(unsafe {
-            self.native().getTypefaceOrDefault()
-        }).unwrap()
-    }
-
-    pub fn size(&self) -> scalar {
-        unsafe { self.native().getSize() }
-    }
-
-    pub fn scale_x(&self) -> scalar {
-        unsafe { self.native().getScaleX() }
-    }
-
-    pub fn skew_x(&self) -> scalar {
-        unsafe { self.native().getSkewX() }
-    }
-
-    pub fn set_typeface(&mut self, tf: &Typeface) -> &mut Self {
-        unsafe {
-            C_SkFont_setTypeface(self.native_mut(), tf.shared_native())
-        }
-        self
-    }
-
-    pub fn set_size(&mut self, size: scalar) -> &mut Self {
-        unsafe { self.native_mut().setSize(size) }
-        self
-    }
-
-    pub fn set_scale_x(&mut self, scale_x: scalar) -> &mut Self {
-        unsafe { self.native_mut().setScaleX(scale_x) }
-        self
-    }
-
-    pub fn set_skew_x(&mut self, skew_x: scalar) -> &mut Self {
-        unsafe { self.native_mut().setSkewX(skew_x) }
-        self
-    }
-
-    pub fn str_to_glyphs(&self, str: impl AsRef<str>, glyphs: &mut[GlyphId]) -> usize {
-        let bytes = str.as_ref().as_bytes();
-        self.text_to_glyphs(str.as_ref().as_bytes(), TextEncoding::UTF8, glyphs)
-    }
-
-    pub fn text_to_glyphs(&self, text: &[u8], encoding: TextEncoding, glyphs: &mut[GlyphId]) -> usize {
-        unsafe { self.native().textToGlyphs(
-            text.as_ptr() as _,
-            text.len(),
-            encoding.into_native(),
-            glyphs.as_mut_ptr(),
-            // don't fail if glyphs.len() is too large to fit into an i32.
-            glyphs.len().min(i32::max_value().try_into().unwrap()).try_into().unwrap())
-            .try_into().unwrap()
-        }
-    }
-
-    pub fn unichar_to_glyph(&self, uni: Unichar) -> GlyphId {
-        unsafe { self.native().unicharToGlyph(uni) }
-    }
-
-    pub fn count_str(&self, str: impl AsRef<str>) -> usize {
-        self.count_text(str.as_ref().as_bytes(), TextEncoding::UTF8)
-    }
-
-    pub fn count_text(&self, text: &[u8], encoding: TextEncoding) -> usize {
-        unsafe { self.native().textToGlyphs(
-            text.as_ptr() as _,
-            text.len(),
-            encoding.into_native(),
-            ptr::null_mut(), i32::max_value()).try_into().unwrap()
-        }
-
-    }
-
-    // convenience function
-    pub fn str_to_glyphs_vec(&self, str: impl AsRef<str>) -> Vec<GlyphId> {
-        let str = str.as_ref().as_bytes();
-        self.text_to_glyphs_vec(str, TextEncoding::UTF8)
-    }
-
-    // convenience function
-    pub fn text_to_glyphs_vec(&self, text: &[u8], encoding: TextEncoding) -> Vec<GlyphId> {
-        let count = self.count_text(text, encoding);
-        let mut glyphs : Vec<GlyphId> = vec![Default::default(); count];
-        let resulting_count = self.text_to_glyphs(text, encoding, glyphs.as_mut_slice());
-        assert_eq!(count, resulting_count);
-        glyphs
-    }
-
-<<<<<<< HEAD
-
-    pub fn measure_str(&self, str: impl AsRef<str>, paint: Option<&Paint>) -> (scalar, Rect) {
-        let bytes = str.as_ref().as_bytes();
-        self.measure_text(bytes, TextEncoding::UTF8, paint)
-    }
-
-    pub fn measure_text(&self, text: &[u8], encoding: TextEncoding, paint: Option<&Paint>) -> (scalar, Rect) {
-=======
-    pub fn unichar_to_glyph(&self, uni: Unichar) -> GlyphId {
-        unsafe { self.native().unicharToGlyph(uni) }
-    }
-
-    pub fn unichar_to_glyphs(&self, uni: &[Unichar], glyphs: &mut [GlyphId]) {
-        assert_eq!(uni.len(), glyphs.len());
-        unsafe {
-            self.native().unicharsToGlyphs(
-                uni.as_ptr(),
-                uni.len().try_into().unwrap(),
-                glyphs.as_mut_ptr())
-        }
-    }
-
-    pub fn measure_str(&self, str: &str, paint: Option<&Paint>) -> (scalar, Rect) {
-        let bytes = str.as_bytes();
->>>>>>> 1d85cc08
-        let mut bounds = Rect::default();
-        let width = unsafe { self.native()
-            .measureText1(
-                text.as_ptr() as _, text.len(), encoding.into_native(),
-                bounds.native_mut(), paint.native_ptr_or_null()) };
-
-        (width, bounds)
-    }
-
-    pub fn widths(&self, glyphs: &[u16], widths: &mut [scalar]) {
-        self.widths_bounds(glyphs, Some(widths), None, None)
-    }
-
-    pub fn widths_bounds(
-        &self,
-        glyphs: &[GlyphId],
-        mut widths: Option<&mut [scalar]>,
-        mut bounds: Option<&mut [Rect]>,
-        paint: Option<&Paint>) {
-        let count = glyphs.len();
-
-        {
-            if let Some(slice) = &widths { assert_eq!(count, slice.len()) };
-            if let Some(slice) = &bounds { assert_eq!(count, slice.len()) };
-        }
-
-        let bounds_ptr = bounds.native_mut().as_ptr_or_null_mut();
-        let widths_ptr = widths.as_ptr_or_null_mut();
-        let paint_ptr = paint.native_ptr_or_null();
-
-        unsafe {
-            self.native().getWidthsBounds(
-                glyphs.as_ptr(),
-                count.try_into().unwrap(),
-                widths_ptr, bounds_ptr, paint_ptr)
-        }
-    }
-
-<<<<<<< HEAD
-    pub fn bounds(&self, glyphs: &[u16], bounds: &mut [Rect], paint: Option<&Paint>) {
-        self.widths_bounds(glyphs, None, Some(bounds), paint)
-    }
-
-    pub fn pos(&self, glyphs: &[u16], pos: &mut [Point], origin: Option<Point>) {
-=======
-    pub fn pos(&self, glyphs: &[GlyphId], pos: &mut [Point], origin: Option<Point>) {
->>>>>>> 1d85cc08
-        let count = glyphs.len();
-        assert_eq!(count, pos.len());
-
-        let origin = origin.unwrap_or_default();
-
-        unsafe {
-            self.native().getPos(
-                glyphs.as_ptr(),
-                count.try_into().unwrap(),
-                pos.native_mut().as_mut_ptr(),
-                origin.native().clone())
-        }
-    }
-
-    pub fn x_pos(&self, glyphs: &[GlyphId], xpos: &mut [scalar], origin: Option<scalar>) {
-        let count = glyphs.len();
-        assert_eq!(count, xpos.len());
-        let origin = origin.unwrap_or_default();
-
-        unsafe {
-            self.native().getXPos(
-                glyphs.as_ptr(),
-                count.try_into().unwrap(),
-                xpos.as_mut_ptr(),
-                origin)
-        }
-    }
-
-    pub fn path(&self, glyph_id: GlyphId) -> Option<Path> {
-        let mut path = Path::default();
-        unsafe {
-            self.native().getPath(glyph_id, path.native_mut())
-        }.if_true_some(path)
-    }
-
-    // TODO: getPaths() (needs a function to be passed, but supports a context).
-
-    pub fn metrics(&self) -> (scalar, FontMetrics) {
-        let mut fm = unsafe { mem::zeroed() };
-        let line_spacing = unsafe { self.native().getMetrics(&mut fm) };
-        (line_spacing, FontMetrics::from_native(fm))
-    }
-
-    pub fn spacing(&self) -> scalar {
-        unsafe {
-            self.native().getMetrics(ptr::null_mut())
-        }
-    }
+use crate::prelude::*;
+use std::{mem, ptr};
+use skia_bindings::{
+    C_SkFont_makeWithSize,
+    C_SkFont_ConstructFromTypefaceWithSize,
+    C_SkFont_ConstructFromTypeface,
+    C_SkFont_Equals,
+    SkFont,
+    SkFont_Edging,
+    C_SkFont_destruct,
+    C_SkFont_ConstructFromTypefaceWithSizeScaleAndSkew,
+    C_SkFont_setTypeface,
+};
+use crate::core::{
+    Path,
+    Point,
+    Rect,
+    Unichar,
+    TextEncoding,
+    GlyphId,
+    Typeface,
+    FontHinting,
+    Paint,
+    FontMetrics,
+    scalar
+};
+
+#[derive(Copy, Clone, PartialEq, Eq, Debug)]
+#[repr(i32)]
+pub enum FontEdging {
+    Alias = SkFont_Edging::kAlias as _,
+    AntiAlias = SkFont_Edging::kAntiAlias as _,
+    SubpixelAntiAlias = SkFont_Edging::kSubpixelAntiAlias as _
+}
+
+impl NativeTransmutable<SkFont_Edging> for FontEdging {}
+#[test] fn test_font_edging_layout() { FontEdging::test_layout() }
+
+pub type Font = Handle<SkFont>;
+
+impl NativeDrop for SkFont {
+    fn drop(&mut self) {
+        unsafe { C_SkFont_destruct(self) }
+    }
+}
+
+impl NativePartialEq for SkFont {
+    fn eq(&self, rhs: &Self) -> bool {
+        unsafe { C_SkFont_Equals(self, rhs) }
+    }
+}
+
+impl Default for Font {
+    fn default() -> Self {
+        Self::from_native(unsafe { SkFont::new() })
+    }
+}
+
+impl Handle<SkFont> {
+
+    pub fn from_typeface(typeface: &Typeface, size: impl Into<Option<scalar>>) -> Self {
+        match size.into() {
+            None =>
+                Self::construct(|font| unsafe {
+                    C_SkFont_ConstructFromTypeface(font, typeface.shared_native())
+                }),
+            Some(size) =>
+                Self::construct(|font| unsafe {
+                    C_SkFont_ConstructFromTypefaceWithSize(font, typeface.shared_native(), size)
+                })
+        }
+    }
+
+    #[deprecated(since = "0.11.0", note = "use from_typeface()")]
+    pub fn from_typeface_with_size(typeface: &Typeface, size: scalar) -> Self {
+        Self::construct(|font| unsafe { C_SkFont_ConstructFromTypefaceWithSize(font, typeface.shared_native(), size) })
+    }
+
+    #[deprecated(since = "0.11.0", note = "use from_typeface_with_params()")]
+    pub fn from_typeface_with_size_scale_and_skew(typeface: &Typeface, size: scalar, scale: scalar, skew: scalar) -> Self {
+        Self::construct(|font| unsafe { C_SkFont_ConstructFromTypefaceWithSizeScaleAndSkew(font, typeface.shared_native(), size, scale, skew) })
+    }
+
+    pub fn from_typeface_with_params(typeface: &Typeface, size: scalar, scale: scalar, skew: scalar) -> Self {
+        Self::construct(|font| unsafe { C_SkFont_ConstructFromTypefaceWithSizeScaleAndSkew(font, typeface.shared_native(), size, scale, skew) })
+    }
+
+    pub fn is_force_auto_hinting(&self) -> bool {
+        unsafe { self.native().isForceAutoHinting() }
+    }
+
+    pub fn is_embedded_bitmaps(&self) -> bool {
+        unsafe { self.native().isEmbeddedBitmaps() }
+    }
+
+    pub fn is_subpixel(&self) -> bool {
+        unsafe { self.native().isSubpixel() }
+    }
+
+    pub fn is_linear_metrics(&self) -> bool {
+        unsafe { self.native().isLinearMetrics() }
+    }
+
+    pub fn is_embolden(&self) -> bool {
+        unsafe { self.native().isEmbolden() }
+    }
+
+    pub fn set_force_autohinting(&mut self, force_auto_hinting: bool) -> &mut Self {
+        unsafe {
+            self.native_mut().setForceAutoHinting(force_auto_hinting)
+        }
+        self
+    }
+
+    pub fn set_embedded_bitmaps(&mut self, embedded_bitmaps: bool) -> &mut Self {
+        unsafe {
+            self.native_mut().setEmbeddedBitmaps(embedded_bitmaps)
+        }
+        self
+    }
+
+    pub fn set_subpixel(&mut self, subpixel: bool) -> &mut Self {
+        unsafe {
+            self.native_mut().setSubpixel(subpixel)
+        }
+        self
+    }
+
+    pub fn set_linear_metrics(&mut self, linear_metrics: bool) -> &mut Self {
+        unsafe {
+            self.native_mut().setLinearMetrics(linear_metrics)
+        }
+        self
+    }
+
+    pub fn set_embolden(&mut self, embolden: bool) -> &mut Self {
+        unsafe {
+            self.native_mut().setEmbolden(embolden)
+        }
+        self
+    }
+
+    pub fn edging(&self) -> FontEdging {
+        FontEdging::from_native(unsafe {
+            self.native().getEdging()
+        })
+    }
+
+    pub fn set_edging(&mut self, edging: FontEdging) -> &mut Self {
+        unsafe {
+            self.native_mut().setEdging(edging.into_native())
+        }
+        self
+    }
+
+    pub fn set_hinting(&mut self, hinting: FontHinting) -> &mut Self {
+        unsafe {
+            self.native_mut().setHinting(hinting.into_native())
+        }
+        self
+    }
+
+    pub fn hinting(&self) -> FontHinting {
+        FontHinting::from_native(unsafe {
+            self.native().getHinting()
+        })
+    }
+
+    #[must_use]
+    pub fn with_size(&self, size: scalar) -> Option<Self> {
+        if size >= 0.0 && !size.is_infinite() && !size.is_nan() {
+            let mut font = unsafe { SkFont::new() };
+            unsafe { C_SkFont_makeWithSize(self.native(), size, &mut font) }
+            Some(Self::from_native(font))
+        } else {
+            None
+        }
+    }
+
+    pub fn typeface(&self) -> Option<Typeface> {
+        Typeface::from_unshared_ptr(unsafe {
+            self.native().getTypeface()
+        })
+    }
+
+    pub fn typeface_or_default(&self) -> Typeface {
+        Typeface::from_unshared_ptr(unsafe {
+            self.native().getTypefaceOrDefault()
+        }).unwrap()
+    }
+
+    pub fn size(&self) -> scalar {
+        unsafe { self.native().getSize() }
+    }
+
+    pub fn scale_x(&self) -> scalar {
+        unsafe { self.native().getScaleX() }
+    }
+
+    pub fn skew_x(&self) -> scalar {
+        unsafe { self.native().getSkewX() }
+    }
+
+    pub fn set_typeface(&mut self, tf: &Typeface) -> &mut Self {
+        unsafe {
+            C_SkFont_setTypeface(self.native_mut(), tf.shared_native())
+        }
+        self
+    }
+
+    pub fn set_size(&mut self, size: scalar) -> &mut Self {
+        unsafe { self.native_mut().setSize(size) }
+        self
+    }
+
+    pub fn set_scale_x(&mut self, scale_x: scalar) -> &mut Self {
+        unsafe { self.native_mut().setScaleX(scale_x) }
+        self
+    }
+
+    pub fn set_skew_x(&mut self, skew_x: scalar) -> &mut Self {
+        unsafe { self.native_mut().setSkewX(skew_x) }
+        self
+    }
+
+    pub fn str_to_glyphs(&self, str: impl AsRef<str>, glyphs: &mut[GlyphId]) -> usize {
+        let bytes = str.as_ref().as_bytes();
+        self.text_to_glyphs(str.as_ref().as_bytes(), TextEncoding::UTF8, glyphs)
+    }
+
+    pub fn text_to_glyphs(&self, text: &[u8], encoding: TextEncoding, glyphs: &mut[GlyphId]) -> usize {
+        unsafe { self.native().textToGlyphs(
+            text.as_ptr() as _,
+            text.len(),
+            encoding.into_native(),
+            glyphs.as_mut_ptr(),
+            // don't fail if glyphs.len() is too large to fit into an i32.
+            glyphs.len().min(i32::max_value().try_into().unwrap()).try_into().unwrap())
+            .try_into().unwrap()
+        }
+    }
+
+    pub fn count_str(&self, str: impl AsRef<str>) -> usize {
+        self.count_text(str.as_ref().as_bytes(), TextEncoding::UTF8)
+    }
+
+    pub fn count_text(&self, text: &[u8], encoding: TextEncoding) -> usize {
+        unsafe { self.native().textToGlyphs(
+            text.as_ptr() as _,
+            text.len(),
+            encoding.into_native(),
+            ptr::null_mut(), i32::max_value()).try_into().unwrap()
+        }
+
+    }
+
+    // convenience function
+    pub fn str_to_glyphs_vec(&self, str: impl AsRef<str>) -> Vec<GlyphId> {
+        let str = str.as_ref().as_bytes();
+        self.text_to_glyphs_vec(str, TextEncoding::UTF8)
+    }
+
+    // convenience function
+    pub fn text_to_glyphs_vec(&self, text: &[u8], encoding: TextEncoding) -> Vec<GlyphId> {
+        let count = self.count_text(text, encoding);
+        let mut glyphs : Vec<GlyphId> = vec![Default::default(); count];
+        let resulting_count = self.text_to_glyphs(text, encoding, glyphs.as_mut_slice());
+        assert_eq!(count, resulting_count);
+        glyphs
+    }
+
+    pub fn measure_str(&self, str: impl AsRef<str>, paint: Option<&Paint>) -> (scalar, Rect) {
+        let bytes = str.as_ref().as_bytes();
+        self.measure_text(bytes, TextEncoding::UTF8, paint)
+    }
+
+    pub fn measure_text(&self, text: &[u8], encoding: TextEncoding, paint: Option<&Paint>) -> (scalar, Rect) {
+        let mut bounds = Rect::default();
+        let width = unsafe { self.native()
+            .measureText1(
+                text.as_ptr() as _, text.len(), encoding.into_native(),
+                bounds.native_mut(), paint.native_ptr_or_null()) };
+
+        (width, bounds)
+    }
+
+    pub fn unichar_to_glyph(&self, uni: Unichar) -> GlyphId {
+        unsafe { self.native().unicharToGlyph(uni) }
+    }
+
+    pub fn unichar_to_glyphs(&self, uni: &[Unichar], glyphs: &mut [GlyphId]) {
+        assert_eq!(uni.len(), glyphs.len());
+        unsafe {
+            self.native().unicharsToGlyphs(
+                uni.as_ptr(),
+                uni.len().try_into().unwrap(),
+                glyphs.as_mut_ptr())
+        }
+    }
+
+    pub fn widths(&self, glyphs: &[GlyphId], widths: &mut [scalar]) {
+        self.widths_bounds(glyphs, Some(widths), None, None)
+    }
+
+    pub fn widths_bounds(
+        &self,
+        glyphs: &[GlyphId],
+        mut widths: Option<&mut [scalar]>,
+        mut bounds: Option<&mut [Rect]>,
+        paint: Option<&Paint>) {
+        let count = glyphs.len();
+
+        {
+            if let Some(slice) = &widths { assert_eq!(count, slice.len()) };
+            if let Some(slice) = &bounds { assert_eq!(count, slice.len()) };
+        }
+
+        let bounds_ptr = bounds.native_mut().as_ptr_or_null_mut();
+        let widths_ptr = widths.as_ptr_or_null_mut();
+        let paint_ptr = paint.native_ptr_or_null();
+
+        unsafe {
+            self.native().getWidthsBounds(
+                glyphs.as_ptr(),
+                count.try_into().unwrap(),
+                widths_ptr, bounds_ptr, paint_ptr)
+        }
+    }
+
+    pub fn bounds(&self, glyphs: &[GlyphId], bounds: &mut [Rect], paint: Option<&Paint>) {
+        self.widths_bounds(glyphs, None, Some(bounds), paint)
+    }
+
+    pub fn pos(&self, glyphs: &[GlyphId], pos: &mut [Point], origin: Option<Point>) {
+        let count = glyphs.len();
+        assert_eq!(count, pos.len());
+
+        let origin = origin.unwrap_or_default();
+
+        unsafe {
+            self.native().getPos(
+                glyphs.as_ptr(),
+                count.try_into().unwrap(),
+                pos.native_mut().as_mut_ptr(),
+                origin.native().clone())
+        }
+    }
+
+    pub fn x_pos(&self, glyphs: &[GlyphId], xpos: &mut [scalar], origin: Option<scalar>) {
+        let count = glyphs.len();
+        assert_eq!(count, xpos.len());
+        let origin = origin.unwrap_or_default();
+
+        unsafe {
+            self.native().getXPos(
+                glyphs.as_ptr(),
+                count.try_into().unwrap(),
+                xpos.as_mut_ptr(),
+                origin)
+        }
+    }
+
+    pub fn path(&self, glyph_id: GlyphId) -> Option<Path> {
+        let mut path = Path::default();
+        unsafe {
+            self.native().getPath(glyph_id, path.native_mut())
+        }.if_true_some(path)
+    }
+
+    // TODO: getPaths() (needs a function to be passed, but supports a context).
+
+    pub fn metrics(&self) -> (scalar, FontMetrics) {
+        let mut fm = unsafe { mem::zeroed() };
+        let line_spacing = unsafe { self.native().getMetrics(&mut fm) };
+        (line_spacing, FontMetrics::from_native(fm))
+    }
+
+    pub fn spacing(&self) -> scalar {
+        unsafe {
+            self.native().getMetrics(ptr::null_mut())
+        }
+    }
 }
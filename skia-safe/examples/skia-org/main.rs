--- conflicted
+++ resolved
@@ -23,11 +23,7 @@
     use std::fs;
     use std::io::Write;
     use std::path::PathBuf;
-<<<<<<< HEAD
-    use glutin::{ContextBuilder, ContextTrait};
     use crate::drivers::skia_ash::AshGraphics;
-=======
->>>>>>> 87d4e635
 
     pub trait DrawingDriver {
 
@@ -185,41 +181,6 @@
     }
 
     if drivers.contains(&OpenGL::NAME) {
-        draw_all::<artifact::OpenGL>(&out_path);
-    }
-
-    #[cfg(feature = "vulkan")]
-    {
-        if drivers.contains(&Vulkan::NAME) {
-            draw_all::<artifact::Vulkan>(&out_path)
-        }
-    }
-
-    fn draw_all<Driver: DrawingDriver>(out_path: &PathBuf) {
-
-        let out_path = out_path.join(Driver::NAME);
-
-        skcanvas_overview::draw::<Driver>(&out_path);
-        skpath_overview::draw::<Driver>(&out_path);
-        skpaint_overview::draw::<Driver>(&out_path);
-    }
-}
-
-#[cfg(not(feature = "vulkan"))]
-fn get_possible_drivers() -> &'static [&'static str] {
-    ["cpu", "opengl"].as_ref()
-}
-
-<<<<<<< HEAD
-#[cfg(feature = "vulkan")]
-fn get_possible_drivers() -> &'static [&'static str] {
-    ["cpu", "opengl", "vulkan"].as_ref()
-=======
-    let drivers = matches.values_of(DRIVER).unwrap_or_default();
-
-
-    if drivers.into_iter().any(|v| v == "opengl") {
-
         let context =
             GLContext::<NativeGLContext>::create(
                 gleam::gl::GlType::default(),
@@ -227,8 +188,32 @@
                 None).unwrap();
 
         context.make_current().unwrap();
-
         draw_all::<artifact::OpenGL>(&out_path);
     }
->>>>>>> 87d4e635
-}+
+    #[cfg(feature = "vulkan")]
+    {
+        if drivers.contains(&Vulkan::NAME) {
+            draw_all::<artifact::Vulkan>(&out_path)
+        }
+    }
+
+    fn draw_all<Driver: DrawingDriver>(out_path: &PathBuf) {
+
+        let out_path = out_path.join(Driver::NAME);
+
+        skcanvas_overview::draw::<Driver>(&out_path);
+        skpath_overview::draw::<Driver>(&out_path);
+        skpaint_overview::draw::<Driver>(&out_path);
+    }
+}
+
+#[cfg(not(feature = "vulkan"))]
+fn get_possible_drivers() -> &'static [&'static str] {
+    ["cpu", "opengl"].as_ref()
+}
+
+#[cfg(feature = "vulkan")]
+fn get_possible_drivers() -> &'static [&'static str] {
+    ["cpu", "opengl", "vulkan"].as_ref()
+}
